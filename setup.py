--- conflicted
+++ resolved
@@ -10,11 +10,7 @@
     VERSION = re.search('^__version__\s*=\s*\'(.*)\'', f.read(), re.M).group(1)
 
 setup(
-<<<<<<< HEAD
-    name='Timeflux-ml-plugin',
-=======
     name='timeflux-ml',
->>>>>>> f7529955
     packages=find_packages(),
     version=VERSION,
     description='A Timeflux plugin for machine learning.',
